--- conflicted
+++ resolved
@@ -24,33 +24,8 @@
 """
 function full_bridge_optimizer(model::MOI.ModelLike, T::Type)
     bridged_model = LazyBridgeOptimizer(model)
-<<<<<<< HEAD
-    add_bridge(bridged_model, Constraint.GreaterToLessBridge{T})
-    add_bridge(bridged_model, Constraint.LessToGreaterBridge{T})
-    add_bridge(bridged_model, Constraint.NonnegToNonposBridge{T})
-    add_bridge(bridged_model, Constraint.NonposToNonnegBridge{T})
-    add_bridge(bridged_model, Constraint.ScalarizeBridge{T})
-    add_bridge(bridged_model, Constraint.VectorizeBridge{T})
-    add_bridge(bridged_model, Constraint.ScalarSlackBridge{T})
-    add_bridge(bridged_model, Constraint.VectorSlackBridge{T})
-    add_bridge(bridged_model, Constraint.ScalarFunctionizeBridge{T})
-    add_bridge(bridged_model, Constraint.VectorFunctionizeBridge{T})
-    add_bridge(bridged_model, Constraint.SplitIntervalBridge{T})
-    add_bridge(bridged_model, Constraint.QuadtoSOCBridge{T})
-    add_bridge(bridged_model, Constraint.NormInfinityBridge{T})
-    add_bridge(bridged_model, Constraint.NormOneBridge{T})
-    add_bridge(bridged_model, Constraint.GeoMeanBridge{T})
-    add_bridge(bridged_model, Constraint.SquareBridge{T})
-    add_bridge(bridged_model, Constraint.LogDetBridge{T})
-    add_bridge(bridged_model, Constraint.RootDetBridge{T})
-    add_bridge(bridged_model, Constraint.RSOCBridge{T})
-    add_bridge(bridged_model, Constraint.RSOCtoPSDBridge{T})
-    add_bridge(bridged_model, Constraint.SOCtoPSDBridge{T})
-    add_bridge(bridged_model, Constraint.IndicatorActiveOnFalseBridge{T})
-=======
     Variable.add_all_bridges(bridged_model, T)
     Constraint.add_all_bridges(bridged_model, T)
->>>>>>> af426f0f
     return bridged_model
 end
 
