--- conflicted
+++ resolved
@@ -547,7 +547,6 @@
 Utilities.load_constraint
 ```
 
-<<<<<<< HEAD
 ### Caching optimizer
 
 Some solvers do not support incremental definition of optimization
@@ -583,7 +582,8 @@
 Utilities.drop_optimizer
 Utilities.state
 Utilities.mode
-=======
+```
+
 ## Benchmarks
 
 Functions to help benchmark the performance of solver wrappers. See
@@ -593,5 +593,4 @@
 Benchmarks.suite
 Benchmarks.create_baseline
 Benchmarks.compare_against_baseline
->>>>>>> ef83d238
 ```